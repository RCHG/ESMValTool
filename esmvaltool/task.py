--- conflicted
+++ resolved
@@ -80,11 +80,7 @@
             settings=settings, output_dir=output_dir, ancestors=ancestors)
         self.script = script
         self.cmd = self._initialize_cmd(script)
-<<<<<<< HEAD
-        self.log = os.path.join(self.output_dir, 'log.txt')
-=======
         self.log = os.path.join(settings['run_dir'], 'log.txt')
->>>>>>> 762b0579
 
     @staticmethod
     def _initialize_cmd(script):
@@ -125,12 +121,8 @@
         ext = 'yml'
         if self.script.lower().endswith('.ncl'):
             ext = 'ncl'
-<<<<<<< HEAD
-        filename = os.path.join(self.output_dir, 'settings.{}'.format(ext))
-=======
-        filename = os.path.join(self.settings['run_dir'],
-                                'settings.{}'.format(ext))
->>>>>>> 762b0579
+        filename = os.path.join(self.settings['run_dir'], 'settings.' + ext)
+
         write_settings(self.settings, filename)
         return filename
 
