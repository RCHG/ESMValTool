"""Data finder module for the ESMValTool."""
# Authors:
# Bouwe Andela (eScience, NL - b.andela@esciencecenter.nl)
# Valeriu Predoi (URead, UK - valeriu.predoi@ncas.ac.uk)
# Mattia Righi (DLR, Germany - mattia.righi@dlr.de)

import fnmatch
import logging
import os
import re

import six

from ._config import (cmip5_dataset2inst, cmip5_mip2realm_freq,
                      get_project_config, replace_mip_fx)

logger = logging.getLogger(__name__)


def find_files(dirname, filename):
    """Find files matching filename."""
    logger.debug("Looking for files matching %s in %s", filename, dirname)

    result = []
    for path, _, files in os.walk(dirname, followlinks=True):
        files = fnmatch.filter(files, filename)
        if files:
            result.extend(os.path.join(path, f) for f in files)

    return result


def get_start_end_year(filename):
    """Get the start and end year from a file name.

    This works for filenames matching

    *[-,_]YYYY*[-,_]YYYY*.*
      or
    *[-,_]YYYY*.*
      or
    YYYY*[-,_]*.*
      or
    YYYY*[-,_]YYYY*[-,_]*.*
      or
    YYYY*[-,_]*[-,_]YYYY*.* (Does this make sense? Is this worth catching?)
    """
    name = os.path.splitext(filename)[0]

    filename = name.split(os.sep)[-1]
    filename_list = [elem.split('-') for elem in filename.split('_')]
    filename_list = [elem for sublist in filename_list for elem in sublist]

    pos_ydates = [elem.isdigit() and len(elem) >= 4 for elem in filename_list]
    pos_ydates_l = list(pos_ydates)
    pos_ydates_r = list(pos_ydates)

    for ind, _ in enumerate(pos_ydates_l):
        if ind != 0:
            pos_ydates_l[ind] = (pos_ydates_l[ind - 1] and pos_ydates_l[ind])

    for ind, _ in enumerate(pos_ydates_r):
        if ind != 0:
            pos_ydates_r[-ind - 1] = (pos_ydates_r[-ind]
                                      and pos_ydates_r[-ind - 1])

    dates = [
        filename_list[ind] for ind, _ in enumerate(pos_ydates)
        if pos_ydates_r[ind] or pos_ydates_l[ind]
    ]

    if len(dates) == 1:
        start_year = int(dates[0][:4])
        end_year = start_year
    elif len(dates) == 2:
        start_year, end_year = int(dates[0][:4]), int(dates[1][:4])
    else:
        raise ValueError('Name {0} dates do not match a recognized '
                         'pattern'.format(name))

    return start_year, end_year


def select_files(filenames, start_year, end_year):
    """Select files containing data between start_year and end_year.

    This works for filenames matching *_YYYY*-YYYY*.* or *_YYYY*.*
    """
    selection = []
    for filename in filenames:
        start, end = get_start_end_year(filename)
        if start <= end_year and end >= start_year:
            selection.append(filename)
    return selection


def replace_tags(path, variable, j=None, fx_var=None):
    """Replace tags in the config-developer's file with actual values."""
    path = path.strip('/')

    tlist = re.findall(r'\[([^]]*)\]', path)

    for tag in tlist:
        original_tag = tag
        tag, lower, upper = _get_caps_options(tag)

        if tag == 'var':
            replacewith = variable['short_name']
        elif tag == 'fx_var':
            replacewith = fx_var
        elif tag == 'field':
            replacewith = variable['field']
        elif tag in ('institute', 'freq', 'realm'):
            if tag in variable:
                replacewith = str(variable[tag])
            else:
                if tag == 'institute':
                    replacewith = cmip5_dataset2inst(variable['dataset'])
                elif tag == 'freq':
                    replacewith = cmip5_mip2realm_freq(variable['mip'])[1]
                elif tag == 'realm':
                    replacewith = cmip5_mip2realm_freq(variable['mip'])[0]
        elif tag == 'latestversion':  # handled separately later
            continue
        elif tag == 'tier':
            replacewith = ''.join(('Tier', str(variable['tier'])))
        elif tag == 'dataset':
            replacewith = variable['dataset']
        else:  # all other cases use the corresponding dataset dictionary key
            if tag in variable:
                replacewith = str(variable[tag])
            else:
                raise KeyError(
                    "Dataset key {} must be specified for project {}, check "
                    "your recipe entry".format(tag, variable['project']))

        if not isinstance(replacewith, list):
            path = path.replace('[' + original_tag + ']',
                                _apply_caps(replacewith, lower, upper))
        else:
            path = [
                path.replace('[' + original_tag + ']',
                             _apply_caps(dkrz_place, lower, upper))
                for dkrz_place in replacewith
            ][j]
    return path


def _get_caps_options(tag):
    lower = False
    upper = False
    if tag.endswith('.lower'):
        lower = True
        tag = tag[0:-6]
    elif tag.endswith('.upper'):
        upper = True
        tag = tag[0:-6]
    return tag, lower, upper


def _apply_caps(original, lower, upper):
    if lower:
        return original.lower()
    elif upper:
        return original.upper()
    return original


def get_input_dirname_template(variable, rootpath, drs):
    """Return a template of the full path to input directory."""
    project = variable['project']

    cfg = get_project_config(project)

    # Set the rootpath
    if project in rootpath:
        dir1 = rootpath[project]
    elif 'default' in rootpath:
        dir1 = rootpath['default']
    else:
        raise KeyError(
            'default rootpath must be specified in config-user file')

    # Set the drs
    _drs = drs.get(project, 'default')
    input_dir = cfg['input_dir']
    dirs2 = []
    if isinstance(input_dir, six.string_types):
<<<<<<< HEAD
        dirs2 = [replace_tags(input_dir, variable)]
=======
        dirs2.append(replace_tags(input_dir, variable))
>>>>>>> f6dc9858
    elif _drs in input_dir:
        try:
            insts = cmip5_dataset2inst(variable['dataset'])
        except KeyError as msg:
            logger.debug('CMIP5 dataset2inst: %s', msg)
            insts = 0

        if isinstance(insts, list):
            for inst_idx in range(len(insts)):
                dir2 = replace_tags(input_dir[_drs], variable, j=inst_idx)
                dirs2.append(dir2)
        else:
            dir2 = replace_tags(input_dir[_drs], variable)
            dirs2.append(dir2)
    else:
        raise KeyError(
            'drs {} for {} project not specified in config-developer file'
            .format(_drs, project))

    dirname_template = [os.path.join(dir1, dir_2) for dir_2 in dirs2]

    return dirname_template


def get_input_fx_dirname_template(variable, rootpath, drs):
    """Return a template of the full path to input directory."""
    project = variable['project']

    cfg = get_project_config(project)

    # Set the rootpath
    if project in rootpath:
        dir1 = rootpath[project]
    elif 'default' in rootpath:
        dir1 = rootpath['default']
    else:
        raise KeyError(
            'default rootpath must be specified in config-user file')

    # Set the drs
    _drs = drs.get(project, 'default')
    input_dir = cfg['fx_dir']
    dirs = []

    # Loop through fx_files types
    for fx_file in variable['fx_files']:
        # Need to reassign the mip so we can find sftlf/of
        # make a copy of variable -> new_variable for this
        new_variable = dict(variable)
        new_variable['mip'] = replace_mip_fx(fx_file)

        if isinstance(input_dir, six.string_types):
            dir2 = replace_tags(
                input_dir, new_variable, fx_var=fx_file)
        elif _drs in input_dir:
            try:
                insts = cmip5_dataset2inst(new_variable['dataset'])
            except KeyError as msg:
                logger.debug('CMIP5 dataset2inst: %s', msg)
                insts = 0
            dirs2 = []
            if isinstance(insts, list):
                for inst_idx in range(len(insts)):
                    dir2 = replace_tags(
                        input_dir[_drs],
                        new_variable,
                        j=inst_idx,
                        fx_var=fx_file)
                    dirs2.append(dir2)
            else:
                dir2 = replace_tags(
                    input_dir[_drs],
                    new_variable,
                    j=None,
                    fx_var=fx_file)
                dirs2.append(dir2)
        else:
            raise KeyError(
                'drs {} for {} project not specified in config-developer file'
                .format(_drs, project))

        dirs.extend([os.path.join(dir1, dir_2) for dir_2 in dirs2])

    return dirs


def get_input_filename(variable, rootpath, drs):
    """Simulate a path to input file.

    This function should match the function get_input_filelist below.
    """
    dirname_templates = get_input_dirname_template(variable, rootpath, drs)
    for dirname_template in dirname_templates:
        # Simulate a latest version if required
        if '[latestversion]' in dirname_template:
            part1, part2 = dirname_template.split('[latestversion]')
            dirname = os.path.join(part1, 'latestversion', part2)
        else:
            dirname = dirname_template

        # Set the filename
        filename = _get_filename(variable, drs)
        if filename.endswith('*'):
            filename = filename.rstrip(
                '*') + "{start_year}01-{end_year}12.nc".format(**variable)

        # Full path to files
        return os.path.join(dirname, filename)


def _get_filename(variable, drs):
    project = variable['project']
    cfg = get_project_config(project)

    input_file = cfg['input_file']
    _drs = drs.get(project, 'default')
    if not isinstance(input_file, six.string_types):
        if _drs in input_file:
            input_file = input_file[_drs]
        else:
            raise KeyError(
                'drs {} for {} project not specified for input_file '
                'in config-developer file'.format(_drs, project))
    filename = replace_tags(input_file, variable)
    return filename


def _get_fx_filename(variable, drs, fx_var):
    project = variable['project']
    cfg = get_project_config(project)

    input_file = cfg['fx_file']
    _drs = drs.get(project, 'default')
    if not isinstance(input_file, six.string_types):
        if _drs in input_file:
            input_file = input_file[_drs]
        else:
            raise KeyError(
                'drs {} for {} project not specified for input_file '
                'in config-developer file'.format(_drs, project))
    filename = replace_tags(input_file, variable, fx_var=fx_var)
    return filename


def get_input_filelist(variable, rootpath, drs):
    """Return the full path to input files."""
    all_files = []
    dirname_templates = get_input_dirname_template(variable, rootpath, drs)
    valid_dirs = []

    for dirname_template in dirname_templates:
        # Find latest version if required
        if '[latestversion]' not in dirname_template:
            valid_dirs.append(dirname_template)
        else:
            part1, part2 = dirname_template.split('[latestversion]')
            part2 = part2.lstrip(os.sep)
            if os.path.exists(part1):
                list_versions = os.listdir(part1)
                list_versions.sort(reverse=True)
                if 'latest' in list_versions:
                    list_versions.insert(
                        0, list_versions.pop(list_versions.index('latest')))
                for version in list_versions:
                    dirname = os.path.join(part1, version, part2)
                    if os.path.isdir(dirname):
                        valid_dirs.append(dirname)
                        break
            else:
                logger.debug('Path %s does not exist', part1)

    # Set the filename glob
    filename_glob = _get_filename(variable, drs)

    if valid_dirs:
        for dir_name in valid_dirs:
            # Find files
            files = find_files(dir_name, filename_glob)

            # Select files within the required time interval
            files = select_files(files, variable['start_year'],
                                 variable['end_year'])
            all_files.extend(files)
    else:
        all_files = []

    return all_files


def get_input_fx_filelist(variable, rootpath, drs):
    """Return the full path to input files."""
    dirname_templates = get_input_fx_dirname_template(variable, rootpath, drs)
    dirnames = []

    for dirname_template in dirname_templates:
        # Find latest version if required
        if '[latestversion]' in dirname_template:
            part1, part2 = dirname_template.split('[latestversion]')
            part2 = part2.lstrip(os.sep)

            # if part1 exists, check versioning
            if os.path.exists(part1):
                list_versions = os.listdir(part1)
                list_versions.sort(reverse=True)
                # check version names
                for version in ['latest'] + list_versions:
                    dirname = os.path.join(part1, version, part2)
                    if os.path.isdir(dirname):
                        dirnames.append(dirname)
                        break

        else:
            dirname = dirname_template
            dirnames.append(dirname)

    filtered_fx_files = _filter_all_fx_files(dirnames, variable, drs)

    return filtered_fx_files


def _filter_all_fx_files(dirnames, variable, drs):
    """Filter through and return all needed fx files"""
    fx_files = {}
    for fx_var in variable['fx_files']:
        if not dirnames:
            # No files
            fx_files[fx_var] = None
        else:
            # Set the filename glob
            filename_glob = _get_fx_filename(variable, drs, fx_var)

            # Find all possible files
            all_files = [
                find_files(dir_name, filename_glob) for dir_name in dirnames
            ]
            # filter out empty entries
            all_files = [l for l in all_files if l]
            if not all_files:
                fx_files[fx_var] = None
            else:
                # Keep only the first entry
                fx_files[fx_var] = [fx_ls[0] for fx_ls in all_files][0]

    return fx_files


def get_output_file(variable, preproc_dir):
    """Return the full path to the output (preprocessed) file"""
    cfg = get_project_config(variable['project'])

    outfile = os.path.join(
        preproc_dir,
        '{diagnostic}_{preprocessor}_{short_name}'.format(**variable),
        replace_tags(cfg['output_file'], variable) + '.nc')

    return outfile


def get_statistic_output_file(variable, statistic, preproc_dir):
    """Get multi model statistic filename depending on settings"""
    values = dict(variable)
    values['stat'] = statistic.title()

    template = os.path.join(
        preproc_dir,
        '{diagnostic}_{preprocessor}_{short_name}',
        'MultiModel{stat}_{field}_{short_name}_{start_year}-{end_year}.nc',
    )

    outfile = template.format(**values)

    return outfile<|MERGE_RESOLUTION|>--- conflicted
+++ resolved
@@ -186,11 +186,7 @@
     input_dir = cfg['input_dir']
     dirs2 = []
     if isinstance(input_dir, six.string_types):
-<<<<<<< HEAD
-        dirs2 = [replace_tags(input_dir, variable)]
-=======
         dirs2.append(replace_tags(input_dir, variable))
->>>>>>> f6dc9858
     elif _drs in input_dir:
         try:
             insts = cmip5_dataset2inst(variable['dataset'])
