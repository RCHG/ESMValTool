datasets:
<<<<<<< HEAD
  - {dataset: EC-Earth3, institute: EC-Earth-Consortium, grid: gr,
     project: CMIP6, activity: HighResMIP,  exp: highresSST-present, ensemble: r1i1p1f1, version: v20170911,
     start_year: 1960,  end_year: 1960}
  # - {dataset: EC-Earth3-LR, expid: a13c, institute: EC-Earth-Consortium, grid: gr,
  #   project: PRIMAVERA, exp: piControl,  ensemble: r1i1p1f1, version: v20180308,
  #   start_year: 1950,  end_year: 1950}
=======
  # - {dataset: EC-Earth3-HR, expid: a0xi, institute: EC-Earth-Consortium, grid: gr,
  #    project: PRIMAVERA, exp: piControl,  ensemble: r1i1p1f1, version: v20180308,
  #    start_year: 1950,  end_year: 1955}
  - {dataset: EC-Earth3-LR, expid: a13c, institute: EC-Earth-Consortium, grid: gr,
    project: PRIMAVERA, exp: historical,  ensemble: r1i1p1f1, version: v20180501,
    start_year: 1950,  end_year: 1999}
>>>>>>> 49f0134d
#  - {dataset: ERA-Interim,  project: OBS,  type: reanaly,  version: 1,
#     start_year: 1980, end_year: 1980,  tier: 3, cmor_table: CMIP6}
preprocessors:
  extract:
    extract_levels:
      levels: [50000,]
      scheme: nearest
    extract_region:
      start_longitude: 0
      end_longitude: 360
      start_latitude: 20
      end_latitude: 90
    save:
      optimize_access: longitude time

  regrid:
    regrid:
      target_grid: 2.5x2.5
      scheme: linear
    extract_levels:
      levels: [50000,]
      scheme: nearest
    extract_region:
      start_longitude: 0
      end_longitude: 360
      start_latitude: 20
      end_latitude: 90

diagnostics:
  blocking:
    description: Blocking
    variables:
      zg:
        reference_dataset: ERA-Interim
        mip: day
        field: T2M
        preprocessor: extract
    scripts:
      # blocking1D:
      #   script: blocking/blocking.py
      #   title: "Blocking diagnostic 1D"
      #   compute_2d: False
      #   compute_1d: True
      #   central_latitude: 60.0
      #   span: 20.0
      #   offset: 5.0
      #   north_threshold: -10.0
      #   south_threshold: 0.0
      #   smoothing_window: 5
      #   max_color_scale: 10

      blocking2D:
        script: blocking/blocking.py
        title: "Blocking diagnostic 2D"
        compute_2d: True
        compute_1d: False
        span: 15.0
        north_threshold: -10.0
        south_threshold: 0.0
        persistence: 5
        max_color_scale: 10

#  regridded_blocking:
#    description: Blocking
#    variables:
#      zg:
#        reference_dataset: ERA-Interim
#        mip: day
#        field: T2M
#        preprocessor: regrid
#    scripts:
#      blocking:
#        script: blocking/blocking.py
#        title: "Blocking diagnostic"
#        central_latitude: 60.0
#        span: 20.0
#        offset: 5.0
#        north_threshold: -10.0
#        south_threshold: 0.0
##        months: [1,2]
#        smoothing_window: 3
#        max_color_scale: 10<|MERGE_RESOLUTION|>--- conflicted
+++ resolved
@@ -1,19 +1,14 @@
 datasets:
-<<<<<<< HEAD
+
   - {dataset: EC-Earth3, institute: EC-Earth-Consortium, grid: gr,
      project: CMIP6, activity: HighResMIP,  exp: highresSST-present, ensemble: r1i1p1f1, version: v20170911,
      start_year: 1960,  end_year: 1960}
-  # - {dataset: EC-Earth3-LR, expid: a13c, institute: EC-Earth-Consortium, grid: gr,
-  #   project: PRIMAVERA, exp: piControl,  ensemble: r1i1p1f1, version: v20180308,
-  #   start_year: 1950,  end_year: 1950}
-=======
-  # - {dataset: EC-Earth3-HR, expid: a0xi, institute: EC-Earth-Consortium, grid: gr,
-  #    project: PRIMAVERA, exp: piControl,  ensemble: r1i1p1f1, version: v20180308,
-  #    start_year: 1950,  end_year: 1955}
-  - {dataset: EC-Earth3-LR, expid: a13c, institute: EC-Earth-Consortium, grid: gr,
-    project: PRIMAVERA, exp: historical,  ensemble: r1i1p1f1, version: v20180501,
-    start_year: 1950,  end_year: 1999}
->>>>>>> 49f0134d
+# - {dataset: EC-Earth3-HR, expid: a0xi, institute: EC-Earth-Consortium, grid: gr,
+#    project: PRIMAVERA, exp: piControl,  ensemble: r1i1p1f1, version: v20180308,
+#    start_year: 1950,  end_year: 1955}
+# - {dataset: EC-Earth3-LR, expid: a13c, institute: EC-Earth-Consortium, grid: gr,
+#  project: PRIMAVERA, exp: historical,  ensemble: r1i1p1f1, version: v20180501,
+#  start_year: 1950,  end_year: 1999}
 #  - {dataset: ERA-Interim,  project: OBS,  type: reanaly,  version: 1,
 #     start_year: 1980, end_year: 1980,  tier: 3, cmor_table: CMIP6}
 preprocessors:
