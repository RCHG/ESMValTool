#! /usr/bin/env python
r"""
 ______________________________________________________________________
           _____ ____  __  ____     __    _ _____           _
          | ____/ ___||  \/  \ \   / /_ _| |_   _|__   ___ | |
          |  _| \___ \| |\/| |\ \ / / _` | | | |/ _ \ / _ \| |
          | |___ ___) | |  | | \ V / (_| | | | | (_) | (_) | |
          |_____|____/|_|  |_|  \_/ \__,_|_| |_|\___/ \___/|_|
 ______________________________________________________________________

 ESMValTool - Earth System Model Evaluation Tool
 http://www.esmvaltool.org/

 CORE DEVELOPMENT TEAM AND CONTACTS:
   Veronika Eyring (PI; DLR, Germany - veronika.eyring@dlr.de)
   Bjoern Broetz (DLR, Germany - bjoern.broetz@dlr.de)
   Nikolay Koldunov (AWI, Germany - nikolay.koldunov@awi.de)
   Axel Lauer (DLR, Germany - axel.lauer@dlr.de)
   Benjamin Mueller (LMU, Germany - b.mueller@iggf.geo.uni-muenchen.de)
   Valeriu Predoi (URead, UK - valeriu.predoi@ncas.ac.uk)
   Mattia Righi (DLR, Germany - mattia.righi@dlr.de)
   Javier Vegas-Regidor (BSC, Spain - javier.vegas@bsc.es)
 ______________________________________________________________________

 For further help, check the doc/-folder for pdfs
 and references therein. Have fun!
"""

# ESMValTool main script
#
# Authors:
# Bouwe Andela (NLESC, Netherlands - b.andela@esciencecenter.nl)
# Valeriu Predoi (URead, UK - valeriu.predoi@ncas.ac.uk)
# Mattia Righi (DLR, Germany - mattia.righi@dlr.de)

from __future__ import print_function

import argparse
import copy
import datetime
import errno
import logging
import logging.config
import os
import shutil
import sys

import iris
import yaml

# Hack to make this file executable
if __name__ == '__main__':  # noqa
    sys.path.insert(0,
                    os.path.dirname(
                        os.path.dirname(os.path.abspath(__file__))))  # noqa

from esmvaltool.interface_scripts.auxiliary import ncl_version_check
from esmvaltool.interface_scripts.data_interface import write_settings
from esmvaltool.interface_scripts.preprocess import run_executable
from esmvaltool.namelist import read_namelist_file

# Define ESMValTool version
__version__ = "2.0.0"

# set up logging
if __name__ == '__main__':
    logger = logging.getLogger('ESMValTool')
    logger.addHandler(logging.NullHandler())
else:
    logger = logging.getLogger(__name__)


def configure_logging(cfg_file=None, output=None, console_log_level=None):
    """Set up logging"""
    if cfg_file is None:
        cfg_file = os.path.join(
            os.path.dirname(__file__), 'config-logging.yml')

    if output is None:
        output = os.getcwd()

    cfg_file = os.path.abspath(cfg_file)
    with open(cfg_file) as file_handler:
        cfg = yaml.safe_load(file_handler)

    for handler in cfg['handlers'].values():
        if 'filename' in handler:
            if not os.path.isabs(handler['filename']):
                handler['filename'] = os.path.join(output, handler['filename'])
        if console_log_level is not None and 'stream' in handler:
            if handler['stream'] in ('ext://sys.stdout', 'ext://sys.stderr'):
                handler['level'] = console_log_level.upper()

    logging.config.dictConfig(cfg)


def read_config_file(config_file, namelist_name):
    """Read config file and store settings in a dictionary."""
    with open(config_file, 'r') as file:
        cfg = yaml.safe_load(file)

    # set defaults
    defaults = {
        'write_plots': True,
        'write_netcdf': True,
        'exit_on_warning': False,
        'max_data_filesize': 100,
        'output_file_type': 'ps',
        'output_dir': './output_dir',
        'save_intermediary_cubes': False,
        'run_diagnostic': True,
    }

    for key in defaults:
        if key not in cfg:
            logger.warning("No %s specification in config file, "
                           "defaulting to %s", key, defaults[key])
            cfg[key] = defaults[key]

    # expand ~ to /home/username in output directory and normalize path
    cfg['output_dir'] = os.path.abspath(os.path.expanduser(cfg['output_dir']))

    # insert a directory date_time_namelist_usertag in the output paths
    now = datetime.datetime.utcnow().strftime("%Y%m%d_%H%M%S")
    new_subdir = '_'.join((namelist_name, now))
    cfg['output_dir'] = os.path.join(cfg['output_dir'], new_subdir)

    # create subdirectories
    cfg['preproc_dir'] = os.path.join(cfg['output_dir'], 'preproc')
    cfg['work_dir'] = os.path.join(cfg['output_dir'], 'work')
    cfg['plot_dir'] = os.path.join(cfg['output_dir'], 'plots')
    cfg['run_dir'] = os.path.join(cfg['output_dir'], 'tmp')

    return cfg


def create_interface_data_dir(project_info, diagnostic_name):
    """Create a directory for storing temporary files needed by esmvaltool.

    ESMValTool transfers information from the `esmvaltool` program to the
    diagnostic programs that it runs by storing that information in files,
    this function creates a directory to store those files.

    Returns
    -------
    str
        The name of the created directory.

    """
    interface_data = os.path.join(
<<<<<<< HEAD
        project_info['GLOBAL']['work_dir'],
        'interface_data',
        diagnostic_name,
=======
        project_info['GLOBAL']['run_dir'],
        project_info['RUNTIME']['currDiag'].id
>>>>>>> 4ac2c0e2
    )

    if not os.path.exists(interface_data):
        os.makedirs(interface_data)
    return interface_data


def main():
    """Define the `esmvaltool` program"""
    # parse command line args
    parser = argparse.ArgumentParser(
        description=__doc__,
        formatter_class=argparse.RawDescriptionHelpFormatter)
    parser.add_argument(
        '-n',
        '--namelist-file',
        help='Path to the namelist file',
        required=True)
    parser.add_argument(
        '-c',
        '--config-file',
        default=os.path.join(os.path.dirname(__file__), 'config-user.yml'),
        help='Config file')
    args = parser.parse_args()

    namelist_file = os.path.abspath(
        os.path.expandvars(os.path.expanduser(args.namelist_file)))
    config_file = os.path.abspath(
        os.path.expandvars(os.path.expanduser(args.config_file)))

    ####################################################
    # Set up logging before anything else              #
    ####################################################

    # configure logging

    if not os.path.exists(config_file):
        print("ERROR: config file {} does not exist".format(config_file))

    namelist_name = os.path.splitext(os.path.basename(namelist_file))[0]
    cfg = read_config_file(config_file, namelist_name)

    # Create run dir
    if os.path.exists(cfg['run_dir']):
        print("ERROR: run_dir {} already exists, aborting to prevent data loss"
              .format(cfg['run_dir']))
    os.makedirs(cfg['run_dir'])

    configure_logging(
        output=cfg['run_dir'], console_log_level=cfg['log_level'])

    # log header
    logger.info(__doc__)

    logger.info("Using config file %s", config_file)

    # check NCL version
    ncl_version_check()

    iris.FUTURE.netcdf_no_unlimited = True
    process_namelist(namelist_file=namelist_file, global_config=cfg)


def process_namelist(namelist_file, global_config):
    """Process namelist"""
    if not os.path.isfile(namelist_file):
        raise OSError(errno.ENOENT, "Specified namelist file does not exist",
                      namelist_file)

    logger.info("Processing namelist %s", namelist_file)

    # copy namelist to run_dir for future reference
    shutil.copy2(namelist_file, global_config['run_dir'])

    # parse namelist
    namelist = read_namelist_file(namelist_file, global_config)
    # run (only preprocessors for now)
    logger.debug("Namelist %s", namelist)
    namelist.run()

    os.environ['0_ESMValTool_version'] = __version__

    script_root = os.path.abspath(os.path.dirname(__file__))
    esmvaltool_root = os.path.dirname(script_root)

    # project_info is a dictionary with all info from the namelist.
    project_info = {}
    project_info['GLOBAL'] = global_config
    project_info['MODELS'] = namelist._models
    project_info['DIAGNOSTICS'] = namelist._diagnostics

    # FIX-ME: outdated, keep until standard logging is fully implemented
    project_info['GLOBAL']['verbosity'] = 1

    # additional entries to 'project_info'
    project_info['RUNTIME'] = {}
    project_info['RUNTIME']['yml'] = namelist_file
    project_info['RUNTIME']['yml_name'] = os.path.basename(namelist_file)

    # set references/acknowledgement file
    refs_acknows_file = str.replace(project_info['RUNTIME']['yml_name'],
                                    "namelist_", "refs-acknows_")
    refs_acknows_file = refs_acknows_file.split(os.extsep)[0] + ".log"
    out_refs = os.path.join(project_info["GLOBAL"]['run_dir'],
                            refs_acknows_file)
    project_info['RUNTIME']['out_refs'] = out_refs

    # print summary
    logger.info(70 * "-")
    logger.info("NAMELIST   = %s", project_info['RUNTIME']['yml_name'])
    logger.info("RUNDIR     = %s", project_info["GLOBAL"]['run_dir'])
    logger.info("WORKDIR    = %s", project_info["GLOBAL"]["work_dir"])
    logger.info("PREPROCDIR = %s", project_info["GLOBAL"]["preproc_dir"])
    logger.info("PLOTDIR    = %s", project_info["GLOBAL"]["plot_dir"])
    logger.info("LOGFILE    = %s", project_info['RUNTIME']['out_refs'])
    logger.info(70 * "-")

    # master references-acknowledgements file (hard coded)
    in_refs = os.path.join(esmvaltool_root, 'doc',
                           'MASTER_authors-refs-acknow.txt')
    project_info['RUNTIME']['in_refs'] = in_refs
    logger.info("Using references from %s", in_refs)

    # create directories
    for key in project_info['GLOBAL']:
        if key.endswith('_dir'):
            print(key)
            if not os.path.isdir(project_info['GLOBAL'][key]):
                logger.info(
                    'Creating work_dir %s', project_info['GLOBAL'][key])
                os.makedirs(project_info['GLOBAL'][key])

    # create refs-acknows file in run_dir (empty if existing)
    with open(out_refs, "w"):
        pass

    # current working directory
    project_info['RUNTIME']['cwd'] = os.getcwd()

    # summary to std-out before starting the loop
    timestamp1 = datetime.datetime.utcnow()
    timestamp_format = "%Y-%m-%d --  %H:%M:%S"

    logger.info(
        "Starting the Earth System Model Evaluation Tool v%s at time: %s ...",
        __version__, timestamp1.strftime(timestamp_format))

    for diag_name, diag in project_info['DIAGNOSTICS'].items():

        project_info['RUNTIME']['currDiag'] = copy.deepcopy(diag)

        for name, variables in diag['variables'].items():
            var = variables[0]
            project_info['RUNTIME']['derived_var'] = var['short_name']
            project_info['RUNTIME']['derived_field_type'] = var['field']
            project_info['ALLMODELS'] = variables

            executable = diag['script'][-1]
            logger.info("Running diag_script: %s", executable)
            interface_data = create_interface_data_dir(
                project_info, diag_name)
            ext = 'ncl' if executable.lower().endswith('.ncl') else 'yml'
            cfg_file = os.path.join(interface_data, 'settings.' + ext)
            logger.info("with configuration file: %s", cfg_file)
            write_settings(diag['settings'], cfg_file)
            project_info['RUNTIME']['currDiag']['cfg_file'] = cfg_file
            project_info['RUNTIME']['interface_data'] = interface_data
            run_executable(
                executable,
                project_info,
                project_info['GLOBAL']['verbosity'],
                project_info['GLOBAL']['exit_on_warning'],
            )

    # delete environment variable
    del os.environ['0_ESMValTool_version']

    # End time timing
    timestamp2 = datetime.datetime.utcnow()
    logger.info(
        "Ending the Earth System Model Evaluation Tool v%s at time: %s",
        __version__, timestamp2.strftime(timestamp_format))
    logger.info("Time for running namelist was: %s", timestamp2 - timestamp1)

    # Remind the user about reference/acknowledgement file
    logger.info("For the required references/acknowledgements of these "
                "diagnostics see: %s", out_refs)


def run():
    """Run the `esmvaltool` program, logging any exceptions."""
    try:
        main()
    except:  # noqa
        logger.exception(
            "Program terminated abnormally, see stack trace "
            "below for more information",
            exc_info=True)
        sys.exit(1)
    else:
        logger.info("Run was succesful")


if __name__ == '__main__':
    run()<|MERGE_RESOLUTION|>--- conflicted
+++ resolved
@@ -117,8 +117,12 @@
                            "defaulting to %s", key, defaults[key])
             cfg[key] = defaults[key]
 
-    # expand ~ to /home/username in output directory and normalize path
+    # expand ~ to /home/username in directory names and normalize paths
     cfg['output_dir'] = os.path.abspath(os.path.expanduser(cfg['output_dir']))
+
+    for key in cfg['rootpath']:
+        cfg['rootpath'][key] = os.path.abspath(
+            os.path.expanduser(cfg['rootpath'][key]))
 
     # insert a directory date_time_namelist_usertag in the output paths
     now = datetime.datetime.utcnow().strftime("%Y%m%d_%H%M%S")
@@ -132,35 +136,6 @@
     cfg['run_dir'] = os.path.join(cfg['output_dir'], 'tmp')
 
     return cfg
-
-
-def create_interface_data_dir(project_info, diagnostic_name):
-    """Create a directory for storing temporary files needed by esmvaltool.
-
-    ESMValTool transfers information from the `esmvaltool` program to the
-    diagnostic programs that it runs by storing that information in files,
-    this function creates a directory to store those files.
-
-    Returns
-    -------
-    str
-        The name of the created directory.
-
-    """
-    interface_data = os.path.join(
-<<<<<<< HEAD
-        project_info['GLOBAL']['work_dir'],
-        'interface_data',
-        diagnostic_name,
-=======
-        project_info['GLOBAL']['run_dir'],
-        project_info['RUNTIME']['currDiag'].id
->>>>>>> 4ac2c0e2
-    )
-
-    if not os.path.exists(interface_data):
-        os.makedirs(interface_data)
-    return interface_data
 
 
 def main():
@@ -245,7 +220,7 @@
     project_info = {}
     project_info['GLOBAL'] = global_config
     project_info['MODELS'] = namelist._models
-    project_info['DIAGNOSTICS'] = namelist._diagnostics
+    project_info['DIAGNOSTICS'] = namelist.diagnostics
 
     # FIX-ME: outdated, keep until standard logging is fully implemented
     project_info['GLOBAL']['verbosity'] = 1
@@ -315,8 +290,9 @@
 
             executable = diag['script'][-1]
             logger.info("Running diag_script: %s", executable)
-            interface_data = create_interface_data_dir(
-                project_info, diag_name)
+            interface_data = os.path.join(
+                project_info['GLOBAL']['run_dir'], diag_name)
+            os.makedirs(interface_data)
             ext = 'ncl' if executable.lower().endswith('.ncl') else 'yml'
             cfg_file = os.path.join(interface_data, 'settings.' + ext)
             logger.info("with configuration file: %s", cfg_file)
