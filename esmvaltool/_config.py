--- conflicted
+++ resolved
@@ -32,11 +32,7 @@
         'remove_preproc_dir': False,
         'max_parallel_tasks': 1,
         'run_diagnostic': True,
-<<<<<<< HEAD
-        'profile_diagnostic': True,
-=======
         'profile_diagnostic': False,
->>>>>>> 0857b9af
         'config_developer_file': None,
         'drs': {},
     }
