--- conflicted
+++ resolved
@@ -8,11 +8,8 @@
 import iris.exceptions
 import yaml
 
-<<<<<<< HEAD
-=======
 from .._task import write_ncl_settings
 
->>>>>>> 03d09be4
 logger = logging.getLogger(__name__)
 
 GLOBAL_FILL_VALUE = 1e+20
