--- conflicted
+++ resolved
@@ -123,14 +123,9 @@
 
     # TODO replace block when using iris 2.0
     for filename in paths:
-<<<<<<< HEAD
-        _save_cubes(cubes=paths[filename], target=filename,
-                    fill_value=GLOBAL_FILL_VALUE)
-=======
         # _save_cubes(cubes=paths[filename], target=filename,
         #             fill_value=GLOBAL_FILL_VALUE)
         _save_cubes(cubes=paths[filename], target=filename)
->>>>>>> 00d1766e
 
     return list(paths)
 
