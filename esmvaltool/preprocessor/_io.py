"""Functions for loading and saving cubes"""
import logging
import os
import shutil
from itertools import groupby

import iris
import iris.exceptions
import yaml

from .._task import write_ncl_settings

logger = logging.getLogger(__name__)

GLOBAL_FILL_VALUE = 1e+20

DATASET_KEYS = {
    'mip',
}
VARIABLE_KEYS = {
    'reference_dataset',
    'alternative_dataset',
}


def _get_attr_from_field_coord(ncfield, coord_name, attr):
    if coord_name is not None:
        attrs = ncfield.cf_group[coord_name].cf_attrs()
        attr_val = [value for (key, value) in attrs if key == attr]
        if attr_val:
            return attr_val[0]
    return None


def concatenate_callback(raw_cube, field, _):
    """Use this callback to fix anything Iris tries to break."""
    # Remove attributes that cause issues with merging and concatenation
    for attr in ['creation_date', 'tracking_id', 'history']:
        if attr in raw_cube.attributes:
            del raw_cube.attributes[attr]
    for coord in raw_cube.coords():
        # Iris chooses to change longitude and latitude units to degrees
        # regardless of value in file, so reinstating file value
        if coord.standard_name in ['longitude', 'latitude']:
            units = _get_attr_from_field_coord(field, coord.var_name, 'units')
            if units is not None:
                coord.units = units


def load_cubes(files, filename, metadata, constraints=None, callback=None):
    """Load iris cubes from files."""
    logger.debug("Loading:\n%s", "\n".join(files))
    cubes = iris.load_raw(files, constraints=constraints, callback=callback)
    iris.util.unify_time_units(cubes)
    if not cubes:
        raise Exception('Can not load cubes from {0}'.format(files))

    for cube in cubes:
        cube.attributes['_filename'] = filename
        cube.attributes['metadata'] = yaml.safe_dump(metadata)
        # TODO add block below when using iris 2.0
        # always set fillvalue to 1e+20
        # if np.ma.is_masked(cube.data):
        #     np.ma.set_fill_value(cube.data, GLOBAL_FILL_VALUE)

    return cubes


def concatenate(cubes):
    """Concatenate all cubes after fixing metadata."""
    try:
        cube = iris.cube.CubeList(cubes).concatenate_cube()
        return cube
    except iris.exceptions.ConcatenateError as ex:
        logger.error('Can not concatenate cubes: %s', ex)
        logger.error('Differences: %s', ex.differences)
        logger.error('Cubes:')
        for cube in cubes:
            logger.error(cube)
        raise ConcatenationError('Can not concatenate cubes {0}'.format(cubes))


def _save_cubes(cubes, **args):
    """Save iris cube to file."""
    filename = args['target']
    optimize_accesss = args.pop('optimize_access')

    dirname = os.path.dirname(filename)
    if not os.path.exists(dirname):
        os.makedirs(dirname)

    if (os.path.exists(filename)
            and all(cube.has_lazy_data() for cube in cubes)):
        logger.debug(
            "Not saving cubes %s to %s to avoid data loss. "
            "The cube is probably unchanged.", cubes, filename)
    else:
        logger.debug("Saving cubes %s to %s", cubes, filename)
        if optimize_accesss:
            cube = cubes[0]
            if optimize_accesss == 'map':
                dims = set(
                    cube.coord_dims('latitude') + cube.coord_dims('longitude'))
            elif optimize_accesss == 'timeseries':
                dims = set(cube.coord_dims('time'))
            else:
                dims = tuple()
                for coord_dims in (
                        cube.coord_dims(dimension)
                        for dimension in optimize_accesss.split(' ')):
                    dims += coord_dims
                dims = set(dims)

<<<<<<< HEAD
            chunksizes = [length if index in dims else 1
                          for index, length in enumerate(cube.shape)]
            elements = 1
            for size in chunksizes:
                elements *= size
            if elements > 2e5:
                reduce = elements // 2e5
                for i, size in enumerate(chunksizes):
                    if size >= reduce:
                        chunksizes[i] = size // reduce
                        break

            args['chunksizes'] = tuple(chunksizes)
        iris.FUTURE.netcdf_no_unlimited = True
=======
            args['chunksizes'] = tuple(
                length if index in dims else 1
                for index, length in enumerate(cube.shape))
>>>>>>> b139590b
        iris.save(cubes, **args)

    return filename


def save(cubes, optimize_access=None, compress=False, debug=False, step=None):
    """
    Save iris cubes to file.

    Path is taken from the _filename attributte in the code.

    Parameters
    ----------
    cubes: iterable of iris.cube.Cube
        Data cubes to be saved

    optimize_access: str
        Set internal NetCDF chunking to favour a reading scheme

        Values can be map or timeseries, which improve performance when
        reading the file one map or time series at a time.
        Users can also provide a coordinate or a list of coordinates. In that
        case the better performance will be avhieved by loading all the values
        in that coordinate at a time

    compress: bool, optional
        Use NetCDF internal compression.

    debug: bool, optional
        Inform the function if this save is an intermediate save

    step: int, optional
        Number of the preprocessor step.

        Only used if debug is True

    Returns
    -------
    list
        List of paths
    """
    paths = {}
    for cube in cubes:
        if '_filename' not in cube.attributes:
            raise ValueError("No filename specified in cube {}".format(cube))
        if debug:
            dirname = os.path.splitext(cube.attributes.get('_filename'))[0]
            if os.path.exists(dirname) and os.listdir(dirname):
                num = int(sorted(os.listdir(dirname)).pop()[:2]) + 1
            else:
                num = 0
            filename = os.path.join(dirname, '{:02}_{}.nc'.format(num, step))
        else:
            filename = cube.attributes.pop('_filename')
        if filename not in paths:
            paths[filename] = []
        paths[filename].append(cube)

    # TODO replace block when using iris 2.0
    for filename in paths:
        # _save_cubes(cubes=paths[filename], target=filename,
        #             fill_value=GLOBAL_FILL_VALUE)
        _save_cubes(
            cubes=paths[filename],
            target=filename,
            zlib=compress,
            optimize_access=optimize_access)

    return list(paths)


def cleanup(files, remove=None):
    """Clean up after running the preprocessor."""
    if remove is None:
        remove = []

    for path in remove:
        if os.path.isdir(path):
            shutil.rmtree(path)
        elif os.path.isfile(path):
            os.remove(path)

    return files


def extract_metadata(files, write_ncl=False):
    """Extract the metadata attribute from cubes and write to file."""
    output_files = []
    for output_dir, filenames in groupby(files, os.path.dirname):
        metadata = {}
        for filename in filenames:
            cube = iris.load_cube(filename)
            raw_cube_metadata = cube.attributes.get('metadata')
            if raw_cube_metadata:
                cube_metadata = yaml.safe_load(raw_cube_metadata)
                metadata[filename] = cube_metadata

        output_filename = os.path.join(output_dir, 'metadata.yml')
        output_files.append(output_filename)
        with open(output_filename, 'w') as file:
            yaml.safe_dump(metadata, file)
        if write_ncl:
            output_files.append(_write_ncl_metadata(output_dir, metadata))

    return output_files


def _write_ncl_metadata(output_dir, metadata):
    """Write NCL metadata files to output_dir."""
    variables = list(metadata.values())
    # 'variables' is a list of dicts, but NCL does not support nested
    # dicts, so convert to dict of lists.
    keys = sorted({k for v in variables for k in v})
    input_file_info = {k: [v.get(k) for v in variables] for k in keys}
    fx_file_list = input_file_info.pop('fx_files', None)
    if fx_file_list:
        for fx_files in fx_file_list:
            for key in fx_files:
                if key not in input_file_info:
                    input_file_info[key] = []
                input_file_info[key].append(fx_files[key])
    # NCL cannot handle nested arrays so delete for now
    # TODO: switch to NCL list type
    input_file_info.pop('institute', None)
    input_file_info.pop('modeling_realm', None)
    info = {
        'input_file_info': input_file_info,
        'dataset_info': {},
        'variable_info': {}
    }

    # Split input_file_info into dataset and variable properties
    # dataset keys and keys with non-identical values will be stored
    # in dataset_info, the rest in variable_info
    for key, values in input_file_info.items():
        dataset_specific = any(values[0] != v for v in values)
        if (dataset_specific or key in DATASET_KEYS) and \
                key not in VARIABLE_KEYS:
            info['dataset_info'][key] = values
        else:
            # Select a value that is filled
            attribute_value = None
            for value in values:
                if value is not None:
                    attribute_value = value
                    break
            info['variable_info'][key] = attribute_value

    short_name = info['variable_info']['short_name']
    filename = os.path.join(output_dir, short_name + '_info.ncl')
    write_ncl_settings(info, filename)

    return filename


class ConcatenationError(Exception):
    """Exception class for concatenation errors."""<|MERGE_RESOLUTION|>--- conflicted
+++ resolved
@@ -111,7 +111,6 @@
                     dims += coord_dims
                 dims = set(dims)
 
-<<<<<<< HEAD
             chunksizes = [length if index in dims else 1
                           for index, length in enumerate(cube.shape)]
             elements = 1
@@ -126,11 +125,6 @@
 
             args['chunksizes'] = tuple(chunksizes)
         iris.FUTURE.netcdf_no_unlimited = True
-=======
-            args['chunksizes'] = tuple(
-                length if index in dims else 1
-                for index, length in enumerate(cube.shape))
->>>>>>> b139590b
         iris.save(cubes, **args)
 
     return filename
