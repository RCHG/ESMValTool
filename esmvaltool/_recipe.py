--- conflicted
+++ resolved
@@ -7,24 +7,15 @@
 
 import yaml
 
-<<<<<<< HEAD
 from . import __version__
 from . import _recipe_checks as check
-from ._config import replace_tags
-from ._data_finder import (get_input_filelist, get_input_filename,
-                           get_input_fx_filelist, get_output_file,
+from ._config import get_institutes, replace_tags
+from ._data_finder import (get_input_filelist, get_input_fx_filelist,
+                           get_output_file, get_rootpath, get_start_end_year,
                            get_statistic_output_file)
 from ._provenance import get_recipe_provenance, write_provenance
 from ._recipe_checks import RecipeError
-from ._task import DiagnosticTask, get_independent_tasks, run_tasks
-=======
-from . import __version__, preprocessor
-from ._config import get_institutes
-from ._data_finder import (get_input_filelist, get_input_fx_filelist,
-                           get_output_file, get_rootpath, get_start_end_year,
-                           get_statistic_output_file)
 from ._task import DiagnosticTask, get_independent_tasks, run_tasks, which
->>>>>>> 60a89f78
 from .cmor.table import CMOR_TABLES
 from .preprocessor import (DEFAULT_ORDER, FINAL_STEPS, INITIAL_STEPS,
                            MULTI_MODEL_FUNCTIONS, PreprocessingTask, Product)
@@ -352,16 +343,11 @@
 
 def _update_fx_settings(settings, variable, config_user):
     """Find and set the FX mask settings"""
-    # update for landsea
-    if 'mask_landsea' in settings.keys():
-        # Configure ingestion of land/sea masks
+    if 'mask_landsea' in settings:
         logger.debug('Getting fx mask settings now...')
 
-        # settings[mask_landsea][fx_file] is a list to store ALL
-        # available masks
         settings['mask_landsea']['fx_files'] = []
 
-        # fx_files already in variable
         variable = dict(variable)
         variable['fx_files'] = ['sftlf', 'sftof']
         fx_files_dict = get_input_fx_filelist(
@@ -374,16 +360,12 @@
             settings['mask_landsea']['fx_files'].append(fx_files_dict['sftlf'])
         if fx_files_dict['sftof']:
             settings['mask_landsea']['fx_files'].append(fx_files_dict['sftof'])
-    # update for landseaice
-    if 'mask_landseaice' in settings.keys():
-        # Configure ingestion of land/sea masks
+
+    if 'mask_landseaice' in settings:
         logger.debug('Getting fx mask settings now...')
 
-        # settings[mask_landseaice][fx_file] is a list to store ALL
-        # available masks
         settings['mask_landseaice']['fx_files'] = []
 
-        # fx_files already in variable
         variable = dict(variable)
         variable['fx_files'] = ['sftgif']
         fx_files_dict = get_input_fx_filelist(
@@ -827,14 +809,10 @@
 
         for variable in variables:
             _update_from_others(variable, ['cmor_table', 'mip'], datasets)
-<<<<<<< HEAD
-            check.variable(variable, required_keys)
-=======
             institute = get_institutes(variable['dataset'])
             if institute:
                 variable['institute'] = institute
-            check_variable(variable, required_keys)
->>>>>>> 60a89f78
+            check.variable(variable, required_keys)
             variable['filename'] = get_output_file(variable,
                                                    self._cfg['preproc_dir'])
             if 'fx_files' in variable:
